--- conflicted
+++ resolved
@@ -18,10 +18,6 @@
 
 ### todo
 
-<<<<<<< HEAD
-- [x] KV Cache
-=======
->>>>>>> 6207ee9a
 - [ ] Differential Transformer
 - [ ] MLA
 
